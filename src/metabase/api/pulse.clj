--- conflicted
+++ resolved
@@ -86,17 +86,10 @@
   [id]
   (let [card (Card id)]
     (read-check Database (:database (:dataset_query card)))
-<<<<<<< HEAD
-    (let [data (:data (driver/dataset-query (:dataset_query card) {:executed_by *current-user-id*}))]
+    (let [data (:data (qp/dataset-query (:dataset_query card) {:executed_by *current-user-id*}))]
       {:status 200, :body (html [:html [:body {:style "margin: 0;"} (binding [render/*include-title* true
                                                                               render/*include-buttons* true]
                                                                       (render/render-pulse-card card data))]])})))
-=======
-    (let [data (:data (qp/dataset-query (:dataset_query card) {:executed_by *current-user-id*}))]
-      {:status 200, :body (html [:html [:body {:style "margin: 0;"} (binding [p/*include-title* true
-                                                                              p/*include-buttons* true]
-                                                                      (p/render-pulse-card card data))]])})))
->>>>>>> f7f84c65
 
 (defendpoint GET "/preview_card_info/:id"
   "Get JSON object containing HTML rendering of a `Card` with ID and other information."
@@ -118,15 +111,9 @@
   [id]
   (let [card (Card id)]
     (read-check Database (:database (:dataset_query card)))
-<<<<<<< HEAD
-    (let [data (:data (driver/dataset-query (:dataset_query card) {:executed_by *current-user-id*}))
+    (let [data (:data (qp/dataset-query (:dataset_query card) {:executed_by *current-user-id*}))
           ba   (binding [render/*include-title* true]
                  (render/render-pulse-card-to-png card data))]
-=======
-    (let [data (:data (qp/dataset-query (:dataset_query card) {:executed_by *current-user-id*}))
-          ba   (binding [p/*include-title* true]
-                 (p/render-pulse-card-to-png card data))]
->>>>>>> f7f84c65
       {:status 200, :headers {"Content-Type" "image/png"}, :body (new java.io.ByteArrayInputStream ba) })))
 
 (defendpoint POST "/test"
