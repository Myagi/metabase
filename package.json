--- conflicted
+++ resolved
@@ -23,26 +23,11 @@
     "angular-sanitize": "1.2.28",
     "angular-ui-ace": "0.2.3",
     "angular-xeditable": "git://github.com/vitalets/angular-xeditable#0.1.9",
-<<<<<<< HEAD
-    "angularytics": "^0.3.0",
-    "crossfilter": "^1.3.11",
-    "d3": "^3.5.3",
-    "dc": "^2.0.0-beta.1",
-    "fixed-data-table": "^0.2.0",
-    "jquery": "^2.1.4",
-    "moment": "^2.9.0",
-    "ng-sortable": "^1.2.0",
-    "ngreact": "^0.1.5",
-    "react": "^0.12.2",
-    "react-datepicker": "^0.5.1",
-    "react-onclickoutside": "^0.2.2",
-    "tether": "^0.6.5",
-    "underscore": "^1.8.3"
-=======
     "angularytics": "0.3.0",
     "crossfilter": "1.3.11",
     "d3": "3.5.3",
     "dc": "2.0.0-beta.1",
+    "fixed-data-table": "0.2.0",
     "jquery": "2.1.4",
     "moment": "2.9.0",
     "ng-sortable": "1.2.0",
@@ -52,7 +37,6 @@
     "react-onclickoutside": "0.2.2",
     "tether": "0.6.5",
     "underscore": "1.8.3"
->>>>>>> c8625864
   },
   "devDependencies": {
     "angular-mocks": "^1.2.28",
