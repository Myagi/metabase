--- conflicted
+++ resolved
@@ -64,36 +64,6 @@
      :dest-column-name "ID"}}
   (driver/describe-table-fks (H2Driver.) (db) @venues-table))
 
-
-<<<<<<< HEAD
-;; ANALYZE-TABLE
-(expect
-  {:row_count 100,
-   :fields    [{:id (id :venues :category_id)
-                :min-value 2.0, :max-value 74.0}
-               {:id (id :venues :id)
-                :min-value 1.0, :max-value 100.0}
-               {:id (id :venues :latitude)
-                :min-value 10.0646, :max-value 40.7794}
-               {:id (id :venues :longitude)
-                :min-value -165.374, :max-value -73.9533}
-               {:id (id :venues :name), :values (db/select-one-field :values 'FieldValues, :field_id (id :venues :name))}
-               {:id (id :venues :price), :values [1 2 3 4]
-                :min-value 1.0, :max-value 4.0}]}
-  (driver/analyze-table (H2Driver.) @venues-table (set (mapv :id (table/fields @venues-table)))))
-
-(resolve-private-vars metabase.driver.generic-sql field-avg-length field-values-lazy-seq table-rows-seq)
-
-;;; FIELD-AVG-LENGTH
-(datasets/expect-with-engines @generic-sql-engines
-  ;; Not sure why some databases give different values for this but they're close enough that I'll allow them
-  (if (contains? #{:redshift :sqlserver} datasets/*engine*)
-    15
-    16)
-  (field-avg-length datasets/*driver* (db/select-one 'Field :id (id :venues :name))))
-
-=======
->>>>>>> c93a600c
 ;;; FIELD-VALUES-LAZY-SEQ
 (datasets/expect-with-engines @generic-sql-engines
   ["Red Medicine"
