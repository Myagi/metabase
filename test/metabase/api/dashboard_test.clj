(ns metabase.api.dashboard-test
  "Tests for /api/dashboard endpoints."
  (:require [expectations :refer :all]
            [medley.core :as m]
            (toucan [db :as db]
                    [hydrate :refer [hydrate]])
            [toucan.util.test :as tt]
            [metabase.api.card-test :as card-api-test]
            (metabase [http-client :as http]
                      [middleware :as middleware])
            (metabase.models [card :refer [Card]]
                             [dashboard :refer [Dashboard]]
                             [dashboard-card :refer [DashboardCard retrieve-dashboard-card]]
                             [dashboard-card-series :refer [DashboardCardSeries]]
                             [revision :refer [Revision]]
                             [user :refer [User]])
            [metabase.test.data :refer :all]
            [metabase.test.data.users :refer :all]
            [metabase.test.util :as tu]
            [metabase.util :as u])
  (:import java.util.UUID))


;; ## Helper Fns

(defn remove-ids-and-boolean-timestamps [m]
  (let [f (fn [v]
            (cond
              (map? v) (remove-ids-and-boolean-timestamps v)
              (coll? v) (mapv remove-ids-and-boolean-timestamps v)
              :else v))]
    (into {} (for [[k v] m]
               (when-not (or (= :id k)
                             (.endsWith (name k) "_id"))
                 (if (or (= :created_at k)
                         (= :updated_at k))
                   [k (boolean v)]
                   [k (f v)]))))))

(defn user-details [user]
  (tu/match-$ user
    {:id           $
     :email        $
     :date_joined  $
     :first_name   $
     :last_name    $
     :last_login   $
     :is_superuser $
     :is_qbnewb    $
     :common_name  $}))

(defn- dashcard-response [{:keys [card created_at updated_at] :as dashcard}]
  (-> (into {} dashcard)
      (dissoc :id :dashboard_id :card_id)
      (assoc :created_at (boolean created_at)
             :updated_at (boolean updated_at)
             :card       (-> (into {} card)
                             (dissoc :id :database_id :table_id :created_at :updated_at)))))

(defn- dashboard-response [{:keys [creator ordered_cards created_at updated_at] :as dashboard}]
  (let [dash (-> (into {} dashboard)
                 (dissoc :id)
                 (assoc :created_at (boolean created_at)
                        :updated_at (boolean updated_at)))]
    (cond-> dash
      creator       (update :creator #(into {} %))
      ordered_cards (update :ordered_cards #(mapv dashcard-response %)))))


;; ## /api/dashboard/* AUTHENTICATION Tests
;; We assume that all endpoints for a given context are enforced by the same middleware, so we don't run the same
;; authentication test on every single individual endpoint

(expect (get middleware/response-unauthentic :body) (http/client :get 401 "dashboard"))
(expect (get middleware/response-unauthentic :body) (http/client :put 401 "dashboard/13"))


;; ## POST /api/dash

;; test validations
(expect {:errors {:name "value must be a non-blank string."}}
  ((user->client :rasta) :post 400 "dashboard" {}))

(expect
  {:errors {:parameters "value must be an array. Each value must be a map."}}
  ((user->client :crowberto) :post 400 "dashboard" {:name       "Test"
                                                    :parameters "abc"}))

(def ^:private ^:const dashboard-defaults
  {:caveats                 nil
   :created_at              true ; assuming you call dashboard-response on the results
   :description             nil
   :embedding_params        nil
   :enable_embedding        false
   :made_public_by_id       nil
   :parameters              []
   :points_of_interest      nil
   :public_uuid             nil
   :show_in_getting_started false
   :updated_at              true})

(expect
  (merge dashboard-defaults
         {:name       "Test Create Dashboard"
          :creator_id (user->id :rasta)
          :parameters [{:hash "abc123", :name "test", :type "date"}]
          :updated_at true
          :created_at true})
  (-> ((user->client :rasta) :post 200 "dashboard" {:name       "Test Create Dashboard"
                                                    :parameters [{:hash "abc123", :name "test", :type "date"}]})
      dashboard-response))


;; ## GET /api/dashboard/:id
(expect
  (merge dashboard-defaults
         {:name          "Test Dashboard"
          :creator_id    (user->id :rasta)
          :creator       (user-details (fetch-user :rasta))
          :ordered_cards [{:sizeX                  2
                           :sizeY                  2
                           :col                    0
                           :row                    0
                           :updated_at             true
                           :created_at             true
                           :parameter_mappings     []
                           :visualization_settings {}
                           :card                   (merge card-api-test/card-defaults
                                                          {:name                   "Dashboard Test Card"
                                                           :creator_id             (user->id :rasta)
                                                           :creator                (user-details (fetch-user :rasta))
                                                           :display                "table"
                                                           :query_type             nil
                                                           :dataset_query          {}
                                                           :visualization_settings {}})
                           :series                 []}]})
  ;; fetch a dashboard WITH a dashboard card on it
  (tt/with-temp* [Dashboard     [{dashboard-id :id} {:name "Test Dashboard"}]
                  Card          [{card-id :id}      {:name "Dashboard Test Card"}]
                  DashboardCard [_                  {:dashboard_id dashboard-id, :card_id card-id}]]
    (dashboard-response ((user->client :rasta) :get 200 (format "dashboard/%d" dashboard-id)))))


;; ## PUT /api/dashboard/:id
(expect
  [(merge dashboard-defaults {:name        "Test Dashboard"
                              :creator_id  (user->id :rasta)})
   (merge dashboard-defaults {:name        "My Cool Dashboard"
                              :description "Some awesome description"
                              :creator_id  (user->id :rasta)})
   (merge dashboard-defaults {:name        "My Cool Dashboard"
                              :description "Some awesome description"
                              :creator_id  (user->id :rasta)})]
  (tt/with-temp Dashboard [{dashboard-id :id} {:name "Test Dashboard"}]
    (mapv dashboard-response [(Dashboard dashboard-id)
                              ((user->client :rasta) :put 200 (str "dashboard/" dashboard-id) {:name         "My Cool Dashboard"
                                                                                               :description  "Some awesome description"
                                                                                               ;; these things should fail to update
                                                                                               :creator_id   (user->id :trashbird)})
                              (Dashboard dashboard-id)])))

<<<<<<< HEAD
;; allow "caveats" and "points_of_interest" to be empty strings, and "show_in_getting_started" should be a boolean
(expect
  (merge dashboard-defaults {:name        "Test Dashboard"
                             :creator_id  (user->id :rasta)
                             :caveats                 ""
                             :points_of_interest      ""
                             :show_in_getting_started true})
  (tt/with-temp Dashboard [{dashboard-id :id} {:name "Test Dashboard"}]
    (dashboard-response ((user->client :rasta) :put 200 (str "dashboard/" dashboard-id) {:caveats                 ""
                                                                                         :points_of_interest      ""
                                                                                         :show_in_getting_started true}))))
=======
;; Can we clear the description of a Dashboard? (#4738)
(expect
  nil
  (tt/with-temp Dashboard [dashboard {:description "What a nice Dashboard"}]
    ((user->client :rasta) :put 200 (str "dashboard/" (u/get-id dashboard)) {:description nil})
    (db/select-one-field :description Dashboard :id (u/get-id dashboard))))

(expect
  ""
  (tt/with-temp Dashboard [dashboard {:description "What a nice Dashboard"}]
    ((user->client :rasta) :put 200 (str "dashboard/" (u/get-id dashboard)) {:description ""})
    (db/select-one-field :description Dashboard :id (u/get-id dashboard))))
>>>>>>> 11609713


;; ## DELETE /api/dashboard/:id
(expect
  [nil nil]
  (tt/with-temp Dashboard [{dashboard-id :id}]
    [((user->client :rasta) :delete 204 (format "dashboard/%d" dashboard-id))
     (Dashboard dashboard-id)]))


;; # DASHBOARD CARD ENDPOINTS

;; ## POST /api/dashboard/:id/cards
;; simple creation with no additional series
(expect
  [{:sizeX                  2
    :sizeY                  2
    :col                    4
    :row                    4
    :series                 []
    :parameter_mappings     [{:card-id 123, :hash "abc", :target "foo"}]
    :visualization_settings {}
    :created_at             true
    :updated_at             true}
   [{:sizeX                  2
     :sizeY                  2
     :col                    4
     :row                    4
     :parameter_mappings     [{:card-id 123, :hash "abc", :target "foo"}]
     :visualization_settings {}}]]
  (tt/with-temp* [Dashboard [{dashboard-id :id}]
                  Card      [{card-id :id}]]
    [(-> ((user->client :rasta) :post 200 (format "dashboard/%d/cards" dashboard-id) {:cardId                 card-id
                                                                                      :row                    4
                                                                                      :col                    4
                                                                                      :parameter_mappings     [{:card-id 123, :hash "abc", :target "foo"}]
                                                                                      :visualization_settings {}})
         (dissoc :id :dashboard_id :card_id)
         (update :created_at boolean)
         (update :updated_at boolean))
     (map (partial into {})
          (db/select [DashboardCard :sizeX :sizeY :col :row :parameter_mappings :visualization_settings], :dashboard_id dashboard-id))]))

;; new dashboard card w/ additional series
(expect
  [{:sizeX                  2
    :sizeY                  2
    :col                    4
    :row                    4
    :parameter_mappings     []
    :visualization_settings {}
    :series                 [{:name                   "Series Card"
                              :description            nil
                              :display                "table"
                              :dataset_query          {}
                              :visualization_settings {}}]
    :created_at             true
    :updated_at             true}
   [{:sizeX 2
     :sizeY 2
     :col   4
     :row   4}]
   #{0}]
  (tt/with-temp* [Dashboard [{dashboard-id :id}]
                  Card      [{card-id :id}]
                  Card      [{series-id-1 :id} {:name "Series Card"}]]
    (let [dashboard-card ((user->client :rasta) :post 200 (format "dashboard/%d/cards" dashboard-id) {:cardId card-id
                                                                                                      :row    4
                                                                                                      :col    4
                                                                                                      :series [{:id series-id-1}]})]
      [(remove-ids-and-boolean-timestamps dashboard-card)
       (map (partial into {})
            (db/select [DashboardCard :sizeX :sizeY :col :row], :dashboard_id dashboard-id))
       (db/select-field :position DashboardCardSeries, :dashboardcard_id (:id dashboard-card))])))


;; ## DELETE /api/dashboard/:id/cards
(expect
  [1
   {:success true}
   0]
  ;; fetch a dashboard WITH a dashboard card on it
  (tt/with-temp* [Dashboard           [{dashboard-id :id}]
                  Card                [{card-id :id}]
                  Card                [{series-id-1 :id}]
                  Card                [{series-id-2 :id}]
                  DashboardCard       [{dashcard-id :id} {:dashboard_id dashboard-id, :card_id card-id}]
                  DashboardCardSeries [_                 {:dashboardcard_id dashcard-id, :card_id series-id-1, :position 0}]
                  DashboardCardSeries [_                 {:dashboardcard_id dashcard-id, :card_id series-id-2, :position 1}]]
    [(count (db/select-ids DashboardCard, :dashboard_id dashboard-id))
     ((user->client :rasta) :delete 200 (format "dashboard/%d/cards" dashboard-id) :dashcardId dashcard-id)
     (count (db/select-ids DashboardCard, :dashboard_id dashboard-id))]))


;; ## PUT /api/dashboard/:id/cards
(expect
  [[{:sizeX                  2
     :sizeY                  2
     :col                    0
     :row                    0
     :series                 []
     :parameter_mappings     []
     :visualization_settings {}
     :created_at             true
     :updated_at             true}
    {:sizeX                  2
     :sizeY                  2
     :col                    0
     :row                    0
     :parameter_mappings     []
     :visualization_settings {}
     :series                 []
     :created_at             true
     :updated_at             true}]
   {:status "ok"}
   [{:sizeX                  4
     :sizeY                  2
     :col                    0
     :row                    0
     :parameter_mappings     []
     :visualization_settings {}
     :series                 [{:name                   "Series Card"
                               :description            nil
                               :display                :table
                               :dataset_query          {}
                               :visualization_settings {}}]
     :created_at             true
     :updated_at             true}
    {:sizeX                  1
     :sizeY                  1
     :col                    1
     :row                    3
     :parameter_mappings     []
     :visualization_settings {}
     :series                 []
     :created_at             true
     :updated_at             true}]]
  ;; fetch a dashboard WITH a dashboard card on it
  (tt/with-temp* [Dashboard     [{dashboard-id :id}]
                  Card          [{card-id :id}]
                  DashboardCard [{dashcard-id-1 :id} {:dashboard_id dashboard-id, :card_id card-id}]
                  DashboardCard [{dashcard-id-2 :id} {:dashboard_id dashboard-id, :card_id card-id}]
                  Card          [{series-id-1 :id}   {:name "Series Card"}]]
    [[(remove-ids-and-boolean-timestamps (retrieve-dashboard-card dashcard-id-1))
      (remove-ids-and-boolean-timestamps (retrieve-dashboard-card dashcard-id-2))]
     ((user->client :rasta) :put 200 (format "dashboard/%d/cards" dashboard-id) {:cards [{:id     dashcard-id-1
                                                                                          :sizeX  4
                                                                                          :sizeY  2
                                                                                          :col    0
                                                                                          :row    0
                                                                                          :series [{:id series-id-1}]}
                                                                                         {:id    dashcard-id-2
                                                                                          :sizeX 1
                                                                                          :sizeY 1
                                                                                          :col   1
                                                                                          :row   3}]})
     [(remove-ids-and-boolean-timestamps (retrieve-dashboard-card dashcard-id-1))
      (remove-ids-and-boolean-timestamps (retrieve-dashboard-card dashcard-id-2))]]))



;; ## GET /api/dashboard/:id/revisions

(expect
  [{:is_reversion false
    :is_creation  false
    :message      "updated"
    :user         (-> (user-details (fetch-user :crowberto))
                      (dissoc :email :date_joined :last_login :is_superuser :is_qbnewb))
    :diff         {:before {:name        "b"
                            :description nil
                            :cards       [{:series nil, :sizeY 2, :sizeX 2}]}
                   :after  {:name        "c"
                            :description "something"
                            :cards       [{:series [8 9], :sizeY 3, :sizeX 4}]}}
    :description  "renamed it from \"b\" to \"c\", added a description, rearranged the cards and added some series to card 123."}
   {:is_reversion false
    :is_creation  true
    :message      nil
    :user         (-> (user-details (fetch-user :rasta))
                      (dissoc :email :date_joined :last_login :is_superuser :is_qbnewb))
    :diff         nil
    :description  nil}]
  (tt/with-temp* [Dashboard [{dashboard-id :id}]
                  Revision  [_ {:model        "Dashboard"
                                :model_id     dashboard-id
                                :object       {:name         "b"
                                               :description  nil
                                               :cards        [{:sizeX   2
                                                               :sizeY   2
                                                               :row     0
                                                               :col     0
                                                               :card_id 123
                                                               :series  []}]}
                                :is_creation  true}]
                  Revision  [_ {:model    "Dashboard"
                                :model_id dashboard-id
                                :user_id  (user->id :crowberto)
                                :object   {:name         "c"
                                           :description  "something"
                                           :cards        [{:sizeX   4
                                                           :sizeY   3
                                                           :row     0
                                                           :col     0
                                                           :card_id 123
                                                           :series  [8 9]}]}
                                :message  "updated"}]]
    (doall (for [revision ((user->client :crowberto) :get 200 (format "dashboard/%d/revisions" dashboard-id))]
             (dissoc revision :timestamp :id)))))


;; ## POST /api/dashboard/:id/revert

(expect {:errors {:revision_id "value must be an integer greater than zero."}}
  ((user->client :crowberto) :post 400 "dashboard/1/revert" {}))

(expect {:errors {:revision_id "value must be an integer greater than zero."}}
  ((user->client :crowberto) :post 400 "dashboard/1/revert" {:revision_id "foobar"}))


(expect
  [ ;; the api response
   {:is_reversion true
    :is_creation  false
    :message      nil
    :user         (-> (user-details (fetch-user :crowberto))
                      (dissoc :email :date_joined :last_login :is_superuser :is_qbnewb))
    :diff         {:before {:name "b"}
                   :after  {:name "a"}}
    :description  "renamed it from \"b\" to \"a\"."}
   ;; full list of final revisions, first one should be same as the revision returned by the endpoint
   [{:is_reversion true
     :is_creation  false
     :message      nil
     :user         (-> (user-details (fetch-user :crowberto))
                       (dissoc :email :date_joined :last_login :is_superuser :is_qbnewb))
     :diff         {:before {:name "b"}
                    :after  {:name "a"}}
     :description  "renamed it from \"b\" to \"a\"."}
    {:is_reversion false
     :is_creation  false
     :message      "updated"
     :user         (-> (user-details (fetch-user :crowberto))
                       (dissoc :email :date_joined :last_login :is_superuser :is_qbnewb))
     :diff         {:before {:name "a"}
                    :after  {:name "b"}}
     :description  "renamed it from \"a\" to \"b\"."}
    {:is_reversion false
     :is_creation  true
     :message      nil
     :user         (-> (user-details (fetch-user :rasta))
                       (dissoc :email :date_joined :last_login :is_superuser :is_qbnewb))
     :diff         nil
     :description  nil}]]
  (tt/with-temp* [Dashboard [{dashboard-id :id}]
                  Revision  [{revision-id :id} {:model        "Dashboard"
                                                :model_id     dashboard-id
                                                :object       {:name         "a"
                                                               :description  nil
                                                               :cards        []}
                                                :is_creation  true}]
                  Revision  [_                 {:model        "Dashboard"
                                                :model_id     dashboard-id
                                                :user_id      (user->id :crowberto)
                                                :object       {:name         "b"
                                                               :description  nil
                                                               :cards        []}
                                                :message      "updated"}]]
    [(dissoc ((user->client :crowberto) :post 200 (format "dashboard/%d/revert" dashboard-id) {:revision_id revision-id}) :id :timestamp)
     (doall (for [revision ((user->client :crowberto) :get 200 (format "dashboard/%d/revisions" dashboard-id))]
              (dissoc revision :timestamp :id)))]))


;;; +----------------------------------------------------------------------------------------------------------------------------------------------------------------+
;;; |                                                                    PUBLIC SHARING ENDPOINTS                                                                    |
;;; +----------------------------------------------------------------------------------------------------------------------------------------------------------------+

(defn- shared-dashboard []
  {:public_uuid       (str (UUID/randomUUID))
   :made_public_by_id (user->id :crowberto)})

;;; ------------------------------------------------------------ POST /api/dashboard/:id/public_link ------------------------------------------------------------

;; Test that we can share a Dashboard
(expect
  (tu/with-temporary-setting-values [enable-public-sharing true]
    (tt/with-temp Dashboard [dashboard]
      (let [{uuid :uuid} ((user->client :crowberto) :post 200 (format "dashboard/%d/public_link" (u/get-id dashboard)))]
        (db/exists? Dashboard :id (u/get-id dashboard), :public_uuid uuid)))))

;; Test that we *cannot* share a Dashboard if we aren't admins
(expect
  "You don't have permissions to do that."
  (tu/with-temporary-setting-values [enable-public-sharing true]
    (tt/with-temp Dashboard [dashboard]
      ((user->client :rasta) :post 403 (format "dashboard/%d/public_link" (u/get-id dashboard))))))

;; Test that we *cannot* share a Dashboard if the setting is disabled
(expect
  "Public sharing is not enabled."
  (tu/with-temporary-setting-values [enable-public-sharing false]
    (tt/with-temp Dashboard [dashboard]
      ((user->client :crowberto) :post 400 (format "dashboard/%d/public_link" (u/get-id dashboard))))))

;; Test that we get a 404 if the Dashboard doesn't exist
(expect
  "Not found."
  (tu/with-temporary-setting-values [enable-public-sharing true]
    ((user->client :crowberto) :post 404 (format "dashboard/%d/public_link" Integer/MAX_VALUE))))

;; Test that if a Dashboard has already been shared we reüse the existing UUID
(expect
  (tu/with-temporary-setting-values [enable-public-sharing true]
    (tt/with-temp Dashboard [dashboard (shared-dashboard)]
      (= (:public_uuid dashboard)
         (:uuid ((user->client :crowberto) :post 200 (format "dashboard/%d/public_link" (u/get-id dashboard))))))))



;;; ------------------------------------------------------------ DELETE /api/dashboard/:id/public_link ------------------------------------------------------------

;; Test that we can unshare a Dashboard
(expect
  false
  (tu/with-temporary-setting-values [enable-public-sharing true]
    (tt/with-temp Dashboard [dashboard (shared-dashboard)]
      ((user->client :crowberto) :delete 204 (format "dashboard/%d/public_link" (u/get-id dashboard)))
      (db/exists? Dashboard :id (u/get-id dashboard), :public_uuid (:public_uuid dashboard)))))

;; Test that we *cannot* unshare a Dashboard if we are not admins
(expect
  "You don't have permissions to do that."
  (tu/with-temporary-setting-values [enable-public-sharing true]
    (tt/with-temp Dashboard [dashboard (shared-dashboard)]
      ((user->client :rasta) :delete 403 (format "dashboard/%d/public_link" (u/get-id dashboard))))))

;; Test that we get a 404 if Dashboard isn't shared
(expect
  "Not found."
  (tu/with-temporary-setting-values [enable-public-sharing true]
    (tt/with-temp Dashboard [dashboard]
      ((user->client :crowberto) :delete 404 (format "dashboard/%d/public_link" (u/get-id dashboard))))))

;; Test that we get a 404 if Dashboard doesn't exist
(expect
  "Not found."
  (tu/with-temporary-setting-values [enable-public-sharing true]
    ((user->client :crowberto) :delete 404 (format "dashboard/%d/public_link" Integer/MAX_VALUE))))

;; Test that we can fetch a list of publically-accessible dashboards
(expect
  [{:name true, :id true, :public_uuid true}]
  (tu/with-temporary-setting-values [enable-public-sharing true]
    (tt/with-temp Dashboard [dashboard (shared-dashboard)]
      (for [dash ((user->client :crowberto) :get 200 "dashboard/public")]
        (m/map-vals boolean (select-keys dash [:name :id :public_uuid]))))))

;; Test that we can fetch a list of embeddable-accessible dashboards
(expect
  [{:name true, :id true}]
  (tu/with-temporary-setting-values [enable-embedding true]
    (tt/with-temp Dashboard [dashboard {:enable_embedding true}]
      (for [dash ((user->client :crowberto) :get 200 "dashboard/embeddable")]
        (m/map-vals boolean (select-keys dash [:name :id]))))))<|MERGE_RESOLUTION|>--- conflicted
+++ resolved
@@ -159,7 +159,6 @@
                                                                                                :creator_id   (user->id :trashbird)})
                               (Dashboard dashboard-id)])))
 
-<<<<<<< HEAD
 ;; allow "caveats" and "points_of_interest" to be empty strings, and "show_in_getting_started" should be a boolean
 (expect
   (merge dashboard-defaults {:name        "Test Dashboard"
@@ -171,7 +170,7 @@
     (dashboard-response ((user->client :rasta) :put 200 (str "dashboard/" dashboard-id) {:caveats                 ""
                                                                                          :points_of_interest      ""
                                                                                          :show_in_getting_started true}))))
-=======
+
 ;; Can we clear the description of a Dashboard? (#4738)
 (expect
   nil
@@ -184,7 +183,6 @@
   (tt/with-temp Dashboard [dashboard {:description "What a nice Dashboard"}]
     ((user->client :rasta) :put 200 (str "dashboard/" (u/get-id dashboard)) {:description ""})
     (db/select-one-field :description Dashboard :id (u/get-id dashboard))))
->>>>>>> 11609713
 
 
 ;; ## DELETE /api/dashboard/:id
