--- conflicted
+++ resolved
@@ -198,32 +198,6 @@
         ]
     },
     {
-<<<<<<< HEAD
-        name: "Caching",
-        settings: [
-            {
-                key: "enable-query-caching",
-                display_name: "Enable Caching",
-                type: "boolean"
-            },
-            {
-                key: "query-caching-min-ttl",
-                display_name: "Minimum Query Duration",
-                type: "string",
-                getHidden: (settings) => !settings["enable-query-caching"]
-            },
-            {
-                key: "query-caching-ttl-ratio",
-                display_name: "Cache Time-To-Live (TTL)",
-                type: "string",
-                getHidden: (settings) => !settings["enable-query-caching"]
-            },
-            {
-                key: "query-caching-max-kb",
-                display_name: "Max Cache Entry Size",
-                type: "string",
-                getHidden: (settings) => !settings["enable-query-caching"]
-=======
         name: "Embedding in other Applications",
         settings: [
             {
@@ -261,7 +235,34 @@
                 display_name: "Embedded Questions",
                 widget: EmbeddedQuestionListing,
                 getHidden: (settings) => !settings["enable-embedding"]
->>>>>>> 709c7a4c
+            }
+        ]
+    },
+    {
+        name: "Caching",
+        settings: [
+            {
+                key: "enable-query-caching",
+                display_name: "Enable Caching",
+                type: "boolean"
+            },
+            {
+                key: "query-caching-min-ttl",
+                display_name: "Minimum Query Duration",
+                type: "string",
+                getHidden: (settings) => !settings["enable-query-caching"]
+            },
+            {
+                key: "query-caching-ttl-ratio",
+                display_name: "Cache Time-To-Live (TTL)",
+                type: "string",
+                getHidden: (settings) => !settings["enable-query-caching"]
+            },
+            {
+                key: "query-caching-max-kb",
+                display_name: "Max Cache Entry Size",
+                type: "string",
+                getHidden: (settings) => !settings["enable-query-caching"]
             }
         ]
     }
